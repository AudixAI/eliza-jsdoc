import { PostgresDatabaseAdapter } from "@ai16z/adapter-postgres";
import { SqliteDatabaseAdapter } from "@ai16z/adapter-sqlite";
import { AutoClientInterface } from "@ai16z/client-auto";
import { DirectClientInterface } from "@ai16z/client-direct";
import { DiscordClientInterface } from "@ai16z/client-discord";
import { TelegramClientInterface } from "@ai16z/client-telegram";
import { TwitterClientInterface } from "@ai16z/client-twitter";
import { FarcasterAgentClient } from "@ai16z/client-farcaster";
import {
    AgentRuntime,
    CacheManager,
    Character,
    Clients,
    DbCacheAdapter,
    FsCacheAdapter,
    IAgentRuntime,
    ICacheManager,
    IDatabaseAdapter,
    IDatabaseCacheAdapter,
    ModelProviderName,
    defaultCharacter,
    elizaLogger,
    settings,
    stringToUuid,
    validateCharacterConfig,
} from "@ai16z/eliza";
import { zgPlugin } from "@ai16z/plugin-0g";
import createGoatPlugin from "@ai16z/plugin-goat";
import { bootstrapPlugin } from "@ai16z/plugin-bootstrap";
// import { buttplugPlugin } from "@ai16z/plugin-buttplug";
import {
    coinbaseCommercePlugin,
    coinbaseMassPaymentsPlugin,
    tradePlugin,
    tokenContractPlugin,
    webhookPlugin,
    advancedTradePlugin,
} from "@ai16z/plugin-coinbase";
import { confluxPlugin } from "@ai16z/plugin-conflux";
import { imageGenerationPlugin } from "@ai16z/plugin-image-generation";
import { evmPlugin } from "@ai16z/plugin-evm";
import { createNodePlugin } from "@ai16z/plugin-node";
import { solanaPlugin } from "@ai16z/plugin-solana";
import { aptosPlugin, TransferAptosToken } from "@ai16z/plugin-aptos";
import { flowPlugin } from "@ai16z/plugin-flow";
import { teePlugin } from "@ai16z/plugin-tee";
import Database from "better-sqlite3";
import fs from "fs";
import path from "path";
import readline from "readline";
import { fileURLToPath } from "url";
import yargs from "yargs";

const __filename = fileURLToPath(import.meta.url); // get the resolved path to the file
const __dirname = path.dirname(__filename); // get the name of the directory

export const wait = (minTime: number = 1000, maxTime: number = 3000) => {
    const waitTime =
        Math.floor(Math.random() * (maxTime - minTime + 1)) + minTime;
    return new Promise((resolve) => setTimeout(resolve, waitTime));
};

export function parseArguments(): {
    character?: string;
    characters?: string;
} {
    try {
        return yargs(process.argv.slice(3))
            .option("character", {
                type: "string",
                description: "Path to the character JSON file",
            })
            .option("characters", {
                type: "string",
                description:
                    "Comma separated list of paths to character JSON files",
            })
            .parseSync();
    } catch (error) {
        elizaLogger.error("Error parsing arguments:", error);
        return {};
    }
}

function tryLoadFile(filePath: string): string | null {
    try {
        return fs.readFileSync(filePath, "utf8");
    } catch (e) {
        return null;
    }
}

function isAllStrings(arr: unknown[]): boolean {
    return Array.isArray(arr) && arr.every((item) => typeof item === "string");
}

export async function loadCharacters(
    charactersArg: string
): Promise<Character[]> {
    let characterPaths = charactersArg
        ?.split(",")
        .map((filePath) => filePath.trim());
    const loadedCharacters = [];

    if (characterPaths?.length > 0) {
        for (const characterPath of characterPaths) {
            let content = null;
            let resolvedPath = "";

            // Try different path resolutions in order
            const pathsToTry = [
                characterPath, // exact path as specified
                path.resolve(process.cwd(), characterPath), // relative to cwd
                path.resolve(process.cwd(), "agent", characterPath), // Add this
                path.resolve(__dirname, characterPath), // relative to current script
                path.resolve(
                    __dirname,
                    "characters",
                    path.basename(characterPath)
                ), // relative to agent/characters
                path.resolve(
                    __dirname,
                    "../characters",
                    path.basename(characterPath)
                ), // relative to characters dir from agent
                path.resolve(
                    __dirname,
                    "../../characters",
                    path.basename(characterPath)
                ), // relative to project root characters dir
            ];

            elizaLogger.info(
                "Trying paths:",
                pathsToTry.map((p) => ({
                    path: p,
                    exists: fs.existsSync(p),
                }))
            );

            for (const tryPath of pathsToTry) {
                content = tryLoadFile(tryPath);
                if (content !== null) {
                    resolvedPath = tryPath;
                    break;
                }
            }

            if (content === null) {
                elizaLogger.error(
                    `Error loading character from ${characterPath}: File not found in any of the expected locations`
                );
                elizaLogger.error("Tried the following paths:");
                pathsToTry.forEach((p) => elizaLogger.error(` - ${p}`));
                process.exit(1);
            }

            try {
                const character = JSON.parse(content);
                validateCharacterConfig(character);

                // Handle plugins
                if (isAllStrings(character.plugins)) {
                    elizaLogger.info("Plugins are: ", character.plugins);
                    const importedPlugins = await Promise.all(
                        character.plugins.map(async (plugin) => {
                            const importedPlugin = await import(plugin);
                            return importedPlugin.default;
                        })
                    );
                    character.plugins = importedPlugins;
                }

                loadedCharacters.push(character);
                elizaLogger.info(
                    `Successfully loaded character from: ${resolvedPath}`
                );
            } catch (e) {
                elizaLogger.error(
                    `Error parsing character from ${resolvedPath}: ${e}`
                );
                process.exit(1);
            }
        }
    }

    if (loadedCharacters.length === 0) {
        elizaLogger.info("No characters found, using default character");
        loadedCharacters.push(defaultCharacter);
    }

    return loadedCharacters;
}

export function getTokenForProvider(
    provider: ModelProviderName,
    character: Character
) {
    switch (provider) {
        case ModelProviderName.OPENAI:
            return (
                character.settings?.secrets?.OPENAI_API_KEY ||
                settings.OPENAI_API_KEY
            );
        case ModelProviderName.ETERNALAI:
            return (
                character.settings?.secrets?.ETERNALAI_API_KEY ||
                settings.ETERNALAI_API_KEY
            );
        case ModelProviderName.LLAMACLOUD:
        case ModelProviderName.TOGETHER:
            return (
                character.settings?.secrets?.LLAMACLOUD_API_KEY ||
                settings.LLAMACLOUD_API_KEY ||
                character.settings?.secrets?.TOGETHER_API_KEY ||
                settings.TOGETHER_API_KEY ||
                character.settings?.secrets?.XAI_API_KEY ||
                settings.XAI_API_KEY ||
                character.settings?.secrets?.OPENAI_API_KEY ||
                settings.OPENAI_API_KEY
            );
        case ModelProviderName.ANTHROPIC:
            return (
                character.settings?.secrets?.ANTHROPIC_API_KEY ||
                character.settings?.secrets?.CLAUDE_API_KEY ||
                settings.ANTHROPIC_API_KEY ||
                settings.CLAUDE_API_KEY
            );
        case ModelProviderName.REDPILL:
            return (
                character.settings?.secrets?.REDPILL_API_KEY ||
                settings.REDPILL_API_KEY
            );
        case ModelProviderName.OPENROUTER:
            return (
                character.settings?.secrets?.OPENROUTER ||
                settings.OPENROUTER_API_KEY
            );
        case ModelProviderName.GROK:
            return (
                character.settings?.secrets?.GROK_API_KEY ||
                settings.GROK_API_KEY
            );
        case ModelProviderName.HEURIST:
            return (
                character.settings?.secrets?.HEURIST_API_KEY ||
                settings.HEURIST_API_KEY
            );
        case ModelProviderName.GROQ:
            return (
                character.settings?.secrets?.GROQ_API_KEY ||
                settings.GROQ_API_KEY
            );
        case ModelProviderName.GALADRIEL:
            return (
                character.settings?.secrets?.GALADRIEL_API_KEY ||
                settings.GALADRIEL_API_KEY
            );
        case ModelProviderName.FAL:
            return (
                character.settings?.secrets?.FAL_API_KEY || settings.FAL_API_KEY
            );
        case ModelProviderName.ALI_BAILIAN:
            return (
                character.settings?.secrets?.ALI_BAILIAN_API_KEY ||
                settings.ALI_BAILIAN_API_KEY
            );
        case ModelProviderName.VOLENGINE:
            return (
                character.settings?.secrets?.VOLENGINE_API_KEY ||
                settings.VOLENGINE_API_KEY
            );
<<<<<<< HEAD
        case ModelProviderName.NANOGPT:
            return (
                character.settings?.secrets?.NANOGPT_API_KEY ||
                settings.NANOGPT_API_KEY
=======
        case ModelProviderName.HYPERBOLIC:
            return (
                character.settings?.secrets?.HYPERBOLIC_API_KEY ||
                settings.HYPERBOLIC_API_KEY
>>>>>>> c62a5183
            );
    }
}

function initializeDatabase(dataDir: string) {
    if (process.env.POSTGRES_URL) {
        elizaLogger.info("Initializing PostgreSQL connection...");
        const db = new PostgresDatabaseAdapter({
            connectionString: process.env.POSTGRES_URL,
            parseInputs: true,
        });

        // Test the connection
        db.init()
            .then(() => {
                elizaLogger.success(
                    "Successfully connected to PostgreSQL database"
                );
            })
            .catch((error) => {
                elizaLogger.error("Failed to connect to PostgreSQL:", error);
            });

        return db;
    } else {
        const filePath =
            process.env.SQLITE_FILE ?? path.resolve(dataDir, "db.sqlite");
        // ":memory:";
        const db = new SqliteDatabaseAdapter(new Database(filePath));
        return db;
    }
}

export async function initializeClients(
    character: Character,
    runtime: IAgentRuntime
) {
    const clients = [];
    const clientTypes =
        character.clients?.map((str) => str.toLowerCase()) || [];

    if (clientTypes.includes("auto")) {
        const autoClient = await AutoClientInterface.start(runtime);
        if (autoClient) clients.push(autoClient);
    }

    if (clientTypes.includes("discord")) {
        clients.push(await DiscordClientInterface.start(runtime));
    }

    if (clientTypes.includes("telegram")) {
        const telegramClient = await TelegramClientInterface.start(runtime);
        if (telegramClient) clients.push(telegramClient);
    }

    if (clientTypes.includes("twitter")) {
        const twitterClients = await TwitterClientInterface.start(runtime);
        clients.push(twitterClients);
    }

    if (clientTypes.includes("farcaster")) {
        const farcasterClients = new FarcasterAgentClient(runtime);
        farcasterClients.start();
        clients.push(farcasterClients);
    }

    if (character.plugins?.length > 0) {
        for (const plugin of character.plugins) {
            if (plugin.clients) {
                for (const client of plugin.clients) {
                    clients.push(await client.start(runtime));
                }
            }
        }
    }

    return clients;
}

function getSecret(character: Character, secret: string) {
    return character.settings.secrets?.[secret] || process.env[secret];
}

let nodePlugin: any | undefined;

export async function createAgent(
    character: Character,
    db: IDatabaseAdapter,
    cache: ICacheManager,
    token: string
) {
    elizaLogger.success(
        elizaLogger.successesTitle,
        "Creating runtime for character",
        character.name
    );

    nodePlugin ??= createNodePlugin();

    const goatPlugin = await createGoatPlugin((secret) =>
        getSecret(character, secret)
    );

    return new AgentRuntime({
        databaseAdapter: db,
        token,
        modelProvider: character.modelProvider,
        evaluators: [],
        character,
        plugins: [
            bootstrapPlugin,
            getSecret(character, "CONFLUX_CORE_PRIVATE_KEY")
                ? confluxPlugin
                : null,
            nodePlugin,
            getSecret(character, "SOLANA_PUBLIC_KEY") ||
            (getSecret(character, "WALLET_PUBLIC_KEY") &&
                !getSecret(character, "WALLET_PUBLIC_KEY")?.startsWith("0x"))
                ? solanaPlugin
                : null,
            getSecret(character, "EVM_PRIVATE_KEY") ||
            (getSecret(character, "WALLET_PUBLIC_KEY") &&
                getSecret(character, "WALLET_PUBLIC_KEY")?.startsWith("0x"))
                ? evmPlugin
                : null,
            getSecret(character, "ZEROG_PRIVATE_KEY") ? zgPlugin : null,
            getSecret(character, "COINBASE_COMMERCE_KEY")
                ? coinbaseCommercePlugin
                : null,
            getSecret(character, "FAL_API_KEY") ||
            getSecret(character, "OPENAI_API_KEY") ||
            getSecret(character, "HEURIST_API_KEY")
                ? imageGenerationPlugin
                : null,
            ...(getSecret(character, "COINBASE_API_KEY") &&
            getSecret(character, "COINBASE_PRIVATE_KEY")
                ? [coinbaseMassPaymentsPlugin, tradePlugin, tokenContractPlugin, advancedTradePlugin]
                : []),
            getSecret(character, "COINBASE_API_KEY") &&
            getSecret(character, "COINBASE_PRIVATE_KEY") &&
            getSecret(character, "COINBASE_NOTIFICATION_URI")
                ? webhookPlugin
                : null,
            getSecret(character, "WALLET_SECRET_SALT") ? teePlugin : null,
            getSecret(character, "ALCHEMY_API_KEY") ? goatPlugin : null,
            getSecret(character, "FLOW_ADDRESS") &&
            getSecret(character, "FLOW_PRIVATE_KEY")
                ? flowPlugin
                : null,
            getSecret(character, "APTOS_PRIVATE_KEY") ? aptosPlugin : null,
        ].filter(Boolean),
        providers: [],
        actions: [],
        services: [],
        managers: [],
        cacheManager: cache,
    });
}

function intializeFsCache(baseDir: string, character: Character) {
    const cacheDir = path.resolve(baseDir, character.id, "cache");

    const cache = new CacheManager(new FsCacheAdapter(cacheDir));
    return cache;
}

function intializeDbCache(character: Character, db: IDatabaseCacheAdapter) {
    const cache = new CacheManager(new DbCacheAdapter(db, character.id));
    return cache;
}

async function startAgent(character: Character, directClient) {
    let db: IDatabaseAdapter & IDatabaseCacheAdapter;
    try {
        character.id ??= stringToUuid(character.name);
        character.username ??= character.name;

        const token = getTokenForProvider(character.modelProvider, character);
        const dataDir = path.join(__dirname, "../data");

        if (!fs.existsSync(dataDir)) {
            fs.mkdirSync(dataDir, { recursive: true });
        }

        db = initializeDatabase(dataDir) as IDatabaseAdapter &
            IDatabaseCacheAdapter;

        await db.init();

        const cache = intializeDbCache(character, db);
        const runtime = await createAgent(character, db, cache, token);

        await runtime.initialize();

        const clients = await initializeClients(character, runtime);

        directClient.registerAgent(runtime);

        return clients;
    } catch (error) {
        elizaLogger.error(
            `Error starting agent for character ${character.name}:`,
            error
        );
        console.error(error);
        if (db) {
            await db.close();
        }
        throw error;
    }
}

const startAgents = async () => {
    const directClient = await DirectClientInterface.start();
    const args = parseArguments();

    let charactersArg = args.characters || args.character;

    let characters = [defaultCharacter];

    if (charactersArg) {
        characters = await loadCharacters(charactersArg);
    }

    try {
        for (const character of characters) {
            await startAgent(character, directClient);
        }
    } catch (error) {
        elizaLogger.error("Error starting agents:", error);
    }

    function chat() {
        const agentId = characters[0].name ?? "Agent";
        rl.question("You: ", async (input) => {
            await handleUserInput(input, agentId);
            if (input.toLowerCase() !== "exit") {
                chat(); // Loop back to ask another question
            }
        });
    }

    elizaLogger.log("Chat started. Type 'exit' to quit.");
    if (!args["non-interactive"]) {
        chat();
    }
};

startAgents().catch((error) => {
    elizaLogger.error("Unhandled error in startAgents:", error);
    process.exit(1); // Exit the process after logging
});

const rl = readline.createInterface({
    input: process.stdin,
    output: process.stdout,
});

async function handleUserInput(input, agentId) {
    if (input.toLowerCase() === "exit") {
        gracefulExit();
    }

    try {
        const serverPort = parseInt(settings.SERVER_PORT || "3000");

        const response = await fetch(
            `http://localhost:${serverPort}/${agentId}/message`,
            {
                method: "POST",
                headers: { "Content-Type": "application/json" },
                body: JSON.stringify({
                    text: input,
                    userId: "user",
                    userName: "User",
                }),
            }
        );

        const data = await response.json();
        data.forEach((message) =>
            elizaLogger.log(`${"Agent"}: ${message.text}`)
        );
    } catch (error) {
        console.error("Error fetching response:", error);
    }
}

async function gracefulExit() {
    elizaLogger.log("Terminating and cleaning up resources...");
    rl.close();
    process.exit(0);
}

rl.on("SIGINT", gracefulExit);
rl.on("SIGTERM", gracefulExit);<|MERGE_RESOLUTION|>--- conflicted
+++ resolved
@@ -270,17 +270,15 @@
                 character.settings?.secrets?.VOLENGINE_API_KEY ||
                 settings.VOLENGINE_API_KEY
             );
-<<<<<<< HEAD
         case ModelProviderName.NANOGPT:
             return (
                 character.settings?.secrets?.NANOGPT_API_KEY ||
                 settings.NANOGPT_API_KEY
-=======
+            );
         case ModelProviderName.HYPERBOLIC:
             return (
                 character.settings?.secrets?.HYPERBOLIC_API_KEY ||
                 settings.HYPERBOLIC_API_KEY
->>>>>>> c62a5183
             );
     }
 }
